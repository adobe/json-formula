--- conflicted
+++ resolved
@@ -259,11 +259,7 @@
       let current = this._current;
       if (!isAlphaNum(stream[current])) foundNonAlpha = true;
       if (stream[current] === '\\' && (stream[current + 1] === '\\'
-<<<<<<< HEAD
         || stream[current + 1] === "'")) {
-=======
-        || stream[current + 1] === '"')) {
->>>>>>> b74b3373
         current += 2;
       } else {
         current += 1;
@@ -283,11 +279,7 @@
       }
       // eslint-disable-next-line no-empty
     } catch (e) { }
-<<<<<<< HEAD
     return JSON.parse(`"${val.substring(1, val.length - 1)}"`);
-=======
-    return JSON.parse(val);
->>>>>>> b74b3373
   }
 
   _consumeRawStringLiteral(stream) {
@@ -298,11 +290,7 @@
       // You can escape a single quote and you can escape an escape.
       let current = this._current;
       if (stream[current] === '\\' && (stream[current + 1] === '\\'
-<<<<<<< HEAD
         || stream[current + 1] === '"')) {
-=======
-        || stream[current + 1] === "'")) {
->>>>>>> b74b3373
         current += 2;
       } else {
         current += 1;
