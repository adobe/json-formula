--- conflicted
+++ resolved
@@ -152,12 +152,8 @@
     toDate("2023111"),
     toDate("abcd"),
     {a: ["A",\`{}\`,\`[]\`][? @ < 2]},
-<<<<<<< HEAD
     {avg: avg(([1,2,3] * [2,3,4]).debug(@)).round(@,3)},
     {avg: avg(([1,2,3] * [2,3,4]).debug("average of: " & toString(@), @)).round(@,3)}
-=======
-    {foo: 12, foo: 13}
->>>>>>> c541145f
   )`;
   const debug = [];
   new JsonFormula({}, stringToNumber, debug).search(expression, { $form: form1 }, form1);
@@ -186,12 +182,9 @@
     'Failed to convert "A" to number',
     'Cannot use comparators with object',
     'Cannot use comparators with array',
-<<<<<<< HEAD
     '[2,6,12]',
     'average of: [2,6,12]',
-=======
     'Duplicate key: \'foo\'',
->>>>>>> c541145f
   ]);
   expect(debugTracking).toBe('Access p1 from {"p1":"property1"}');
 });
