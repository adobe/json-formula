[
  [
    "value fields",
    {
      "fieldsOnly": true,
      "data": "samples.\"purchase-order\"",
      "expression": "values(address)[0].$name",
      "expected": "street"
    }
  ],
  [
    "map fields",
    {
      "fieldsOnly": true,
      "data": "samples.\"purchase-order\"",
      "expression": "map(&price, items)[*].$name",
      "expected": ["price", "price"]
    }
  ],
  [
    "contains Field",
    {
      "data": "samples.\"purchase-order\"",
      "expression": "contains([2,4,6], items[0].quantity)",
      "expected": true
    }
  ],
  [
    "reverse",
    {
      "data": "samples.\"purchase-order\".address",
      "expression": "reverse(street)",
      "expected": "teertS kaO 321"
    }
  ],
  [
    "get an address",
    {
      "data": "samples.\"purchase-order\"",
      "expression": "address",
      "expected": {
        "street": "123 Oak Street",
        "city": "San Jose",
        "state": "California",
        "country": "USA"
      }
    }
  ],
  [
    "`true`",
    {
      "data": "`{}`",
      "expression": "`true`",
      "expected": true
    }
  ],
  [
    "and(1)",
    {
      "data": "samples.\"purchase-order\"",
      "expression": "and(length(address.street) > 2, `true`, true())",
      "expected": true
    }
  ],
  [
    "and(2)",
    {
      "data": "samples.\"purchase-order\"",
      "expression": "and(length(address.street) > 2, notFound)",
      "expected": false
    }
  ],
  [
    "or(1)",
    {
      "data": "samples.\"purchase-order\"",
      "expression": "or(`false`, length(address.street) > 2, `true`, true())",
      "expected": true
    }
  ],
  [
    "or(2)",
    {
      "data": "samples.\"purchase-order\"",
      "expression": "or(length(address.street) > 20, notFound)",
      "expected": false
    }
  ],
  [
    "if() first condition",
    {
      "data": "samples.\"purchase-order\"",
      "expression": "if(items[0].price > 1, 'first', 'second')",
      "expected": "first"
    }
  ],
  [
    "if() second condition",
    {
      "data": "samples.\"purchase-order\"",
      "expression": "if(sum(items[*].price) == 0, 'first', 'second')",
      "expected": "second"
    }
  ],
  [
    "sum(jmespath)",
    {
      "data": "samples.\"purchase-order\"",
      "expression": "sum(items[*].subtotal)",
      "expected": 10.48
    }
  ],
  [
    "sum(array)",
    {
      "data": "`{}`",
      "expression": "sum(`[2,4,6]`)",
      "expected": 12
    }
  ],
  [
    "sum(array)",
    {
      "data": "`{}`",
      "expression": "sum([2,'4',6,`true`])",
      "expected": 13
    }
  ],
  [
    "math",
    {
      "data": "`{}`",
      "expression": "(3 + 2) * 10 / 2 - 5",
      "expected": 20
    }
  ],
  [
    "math",
    {
      "data": "`{}`",
      "expression": "2 * '$2' + `null`",
      "expected": 4
    }
  ],
  [
    "<",
    {
      "data": "`{}`",
      "expression": "1 < 2",
      "expected": true
    }
  ],
  [
    ">",
    {
      "data": "`{}`",
      "expression": "1 > 2",
      "expected": false
    }
  ],
  [
    ">= equal",
    {
      "data": "`{}`",
      "expression": "12 >= 12",
      "expected": true
    }
  ],
  [
    ">= greater",
    {
      "data": "`{}`",
      "expression": "12 >= 10",
      "expected": true
    }
  ],
  [
    "<= equal",
    {
      "data": "`{}`",
      "expression": "10 <= 10",
      "expected": true
    }
  ],
  [
    "<= less",
    {
      "data": "`{}`",
      "expression": "12 <= 10",
      "expected": false
    }
  ],
  [
    "== true",
    {
      "data": "`{}`",
      "expression": "10 == 10",
      "expected": true
    }
  ],
  [
    "== false",
    {
      "data": "`{}`",
      "expression": "10 == 11",
      "expected": false
    }
  ],
  [
    "== false",
    {
      "data": "`{}`",
      "expression": "10 == 11",
      "expected": false
    }
  ],
  [
    "!= true",
    {
      "data": "`{}`",
      "expression": "10 != 11",
      "expected": true
    }
  ],
  [
    "!= false",
    {
      "data": "`{}`",
      "expression": "10 != 10",
      "expected": false
    }
  ],
  [
    "4 + '8'",
    {
      "data": "`{}`",
      "expression": "4 + '8'",
      "expected": 12
    }
  ],
  [
    "'4' + '8'",
    {
      "data": "`{}`",
      "expression": "'4' + '8'",
      "expected": 12
    }
  ],
  [
    "[1,2,3] * 2",
    {
      "data": "`{}`",
      "expression": "[1,2,3] * 2",
      "expected": [2,4,6]
    }
  ],
  [
    "[1,'2',3] * [2,4,6,8]",
    {
      "data": "`{}`",
      "expression": "[1,2,3] * [2,4,6,8]",
      "expected": [2,8,18,0]
    }
  ],
  [
    "[1,2,3] * [2,[3,4],6,8,10]",
    {
      "data": "`{}`",
      "expression": "[1,2,3] * [2,[3,4],6,8,10]",
      "expected": [2,[6,8],18,0,0]
    }
  ],

  [
    "[1,2,3] + 2",
    {
      "data": "`{}`",
      "expression": "[1,2,3] + 2",
      "expected": [3,4,5]
    }
  ],
  [
    "[1,'2',3] + [2,4,6,8]",
    {
      "data": "`{}`",
      "expression": "[1,2,3] + [2,4,6,8]",
      "expected": [3,6,9,8]
    }
  ],
  [
    "[1,2,3] + [2,[3,4],6,8,10]",
    {
      "data": "`{}`",
      "expression": "[1,2,3] + [2,[3,4],6,8,10]",
      "expected": [3,[5,6],9,8,10]
    }
  ],

  [
    "2 - [1,2,3]",
    {
      "data": "`{}`",
      "expression": "2 - [1,2,3]",
      "expected": [1,0,-1]
    }
  ],
  [
    "[1,2,3] - 2",
    {
      "data": "`{}`",
      "expression": "[1,2,3] - 2",
      "expected": [-1,0,1]
    }
  ],
  [
    "[1,'2',3] - [2,4,6,8]",
    {
      "data": "`{}`",
      "expression": "[1,2,3] - [2,4,6,8]",
      "expected": [-1,-2,-3,-8]
    }
  ],
  [
    "[2,[3,4],6,8,10] - [1,2,3]",
    {
      "data": "`{}`",
      "expression": "[2,[3,4],6,8,10] - [1,2,3]",
      "expected": [1,[1,2],3,8,10]
    }
  ],

  [
    "4 / [1,2,4]",
    {
      "data": "`{}`",
      "expression": "4 / [1,2,4]",
      "expected": [4,2,1]
    }
  ],
  [
    "[4,2,1] / 2",
    {
      "data": "`{}`",
      "expression": "[4,2,1] / 2",
      "expected": [2,1,0.5]
    }
  ],
  [
    "[1,'2',3] / [1,1,3,8]",
    {
      "data": "`{}`",
      "expression": "[1,'2',3] / [1,1,3,8]",
      "expected": [1,2,1,0]
    }
  ],
  [
    "[2,[3,4],6,8,10] / [1,2,3]",
    {
      "data": "`{}`",
      "expression": "[2,[3,4],6,8,10] / [1,2,3]",
      "expected": [2,[1.5,2],2,null,null]
    }
  ],

  [
    "2 ^ [1,2,4]",
    {
      "data": "`{}`",
      "expression": "2 ^ [1,2,4]",
      "expected": [2,4,16]
    }
  ],
  [
    "[4,2,1] ^ 2",
    {
      "data": "`{}`",
      "expression": "[4,2,1] ^ 2",
      "expected": [16,4,1]
    }
  ],
  [
    "[1,'2',3] ^ [1,1,3,8]",
    {
      "data": "`{}`",
      "expression": "[1,'2',3] ^ [1,1,3,8]",
      "expected": [1,2,27,0]
    }
  ],

  [
    "[1,'a','b'] & ['b',1,2]",
    {
      "data": "`{}`",
      "expression": "[1,'a','b'] & ['b',1,2]",
      "expected": ["1b", "a1", "b2"]
    }
  ],
  [
    "12 & 34 & 'b' & true()",
    {
      "data": "`{}`",
      "expression": "12 & 34 & 'b' & true()",
      "expected": "1234btrue"
    }
  ],
  [
    "operator precedence",
    {
      "data": "`{}`",
      "expression": "1 + 2 & 2 * 2",
      "expected": "34"
    }
  ],
  [
    "unary minus expression",
    {
      "data": "samples.\"purchase-order\"",
      "expression": "-items[0].quantity",
      "expected": -2
    }
  ],
  [
    "unary minus expression",
    {
      "data": "samples.\"purchase-order\"",
      "expression": "- -items[0].quantity",
      "expected": 2
    }
  ],
  [
    "unary minus expression",
    {
      "data": "samples.\"purchase-order\"",
      "expression": "4 + -items[0].quantity",
      "expected": 2
    }
  ],
  [
    "subtract expressions",
    {
      "data": "samples.\"purchase-order\"",
      "expression": "items[0].quantity - 2",
      "expected": 0
    }
  ],
  [
    "substitute(1)",
    {
      "data": "`{\"a\": \"abbabba\", \"b\": \"abba\", \"c\": \"a\"}`",
      "expression": "substitute(a, b, c)",
      "expected": "abba"
    }
  ],
  [
    "substitute(2)",
    {
      "data": "`{\"a\": \"abbabba\", \"b\": \"abba\", \"c\": \"a\"}`",
      "expression": "substitute(a, b, c, 2)",
      "expected": "abba"
    }
  ],
  [
    "substitute(3)",
    {
      "data": "`{\"a\": \"abbabba\", \"b\": \"abba\", \"c\": \"a\"}`",
      "expression": "substitute(a, b, c, 3)",
      "expected": "abbabba"
    }
  ],
  [
    "substitute(4)",
    {
      "data": "`{}`",
      "expression": "substitute('deed', 'd', 'f', 0)",
      "expected": "deed"
    }
  ],
  [
    "value(1)",
    {
      "data": "samples",
      "expression": "value(value(\"purchase-order\", 'address'), 'street')",
      "expected": "123 Oak Street"
    }
  ],
  [
    "value(2)",
    {
      "data": "samples.\"purchase-order\"",
      "expression": "value(value(items, 0), 'desc')",
      "expected": "pens"
    }
  ],
  [
    "value(3)",
    {
      "data": "samples",
      "expression": "value(value(value(@, 'purchase-order'), 'address'),'city')",
      "expected": "San Jose"
    }
  ],
  [
    "value(4)",
    {
      "data": "samples",
      "expression": "value(@, 'purchase-orders')",
      "expected": null
    }
  ],
  [
    "value(5)",
    {
      "data": "`null`",
      "expression": "value(@, 'purchase-orders')",
      "expected": null
    }
  ],
  [
    "value(6)",
    {
      "data": "samples.\"purchase-order\"",
      "expression": "value(items, 4)",
      "expected": null
    }
  ],
  [
    "lower(missing)",
    {
      "data": "samples.\"purchase-order\"",
      "expression": "lower(address.missing)",
      "expected": ""
    }
  ],
  [
    "lower(street)",
    {
      "data": "samples.\"purchase-order\"",
      "expression": "lower(address.street)",
      "expected": "123 oak street"
    }
  ],
  [
    "lower('')",
    {
      "data": "`null`",
      "expression": "lower('')",
      "expected": ""
    }
  ],
  [
    "lower('abc')",
    {
      "data": "`null`",
      "expression": "lower('abc')",
      "expected": "abc"
    }
  ],
  [
    "lower('aBc')",
    {
      "data": "`null`",
      "expression": "lower('aBc')",
      "expected": "abc"
    }
  ],
  [
    "lower(42)",
    {
      "data": "`null`",
      "expression": "lower(42)",
      "expected": "42"
    }
  ],
  [
    "upper(missing)",
    {
      "data": "samples.\"purchase-order\"",
      "expression": "upper(address.missing)",
      "expected": ""
    }
  ],
  [
    "upper(street)",
    {
      "data": "samples.\"purchase-order\"",
      "expression": "upper(address.street)",
      "expected": "123 OAK STREET"
    }
  ],
  [
    "upper('')",
    {
      "data": "`null`",
      "expression": "upper('')",
      "expected": ""
    }
  ],
  [
    "upper('ABC')",
    {
      "data": "`null`",
      "expression": "upper('ABC')",
      "expected": "ABC"
    }
  ],
  [
    "upper('aBc')",
    {
      "data": "`null`",
      "expression": "upper('aBc')",
      "expected": "ABC"
    }
  ],
  [
    "upper(42)",
    {
      "data": "`null`",
      "expression": "upper(42)",
      "expected": "42"
    }
  ],
  [
    "exp(items[0].quantity)",
    {
      "data": "samples.\"purchase-order\"",
      "expression": "exp(items[0].quantity)",
      "expected": 7.38905609893065
    }
  ],
  [
    "exp(missing)",
    {
      "data": "samples.\"purchase-order\"",
      "expression": "exp(missing)",
      "expected": 1
    }
  ],
  [
    "exp(0)",
    {
      "data": "`null`",
      "expression": "exp(0)",
      "expected": 1
    }
  ],
  [
    "exp('0')",
    {
      "data": "`null`",
      "expression": "exp('0')",
      "expected": 1
    }
  ],
  [
    "exp(1)",
    {
      "data": "`null`",
      "expression": "exp(1)",
      "expected": 2.718281828459045
    }
  ],
  [
    "power(10,items[0].quantity)",
    {
      "data": "samples.\"purchase-order\"",
      "expression": "power(10,items[0].quantity)",
      "expected": 100
    }
  ],
  [
    "power(missing, 1)",
    {
      "data": "samples.\"purchase-order\"",
      "expression": "power(missing, 1)",
      "expected": 0
    }
  ],
  [
    "power(1, 1)",
    {
      "data": "`null`",
      "expression": "power(1, 1)",
      "expected": 1
    }
  ],
  [
    "power(2, 3)",
    {
      "data": "`null`",
      "expression": "power(2, 3)",
      "expected": 8
    }
  ],
  [
    "power(2, -1)",
    {
      "data": "`null`",
      "expression": "power(2, -1)",
      "expected": 0.5
    }
  ],
  [
    "power(-2, -1)",
    {
      "data": "`null`",
      "expression": "power(-2, -1)",
      "expected": -0.5
    }
  ],
  [
    "power(2)",
    {
      "data": "`null`",
      "expression": "power(2)",
      "error": "syntax"
    }
  ],
  [
    "find('a','abcdabce')",
    {
      "data": "`null`",
      "expression": "find('a','abcdabce')",
      "expected": 0
    }
  ],
  [
    "find('b','abcdabce')",
    {
      "data": "`null`",
      "expression": "find('b','abcdabce')",
      "expected": 1
    }
  ],
  [
    "find('abc','abcdabce')",
    {
      "data": "`null`",
      "expression": "find('abc','abcdabce')",
      "expected": 0
    }
  ],
  [
    "find('abce','abcdabce')",
    {
      "data": "`null`",
      "expression": "find('abce','abcdabce')",
      "expected": 4
    }
  ],
  [
    "find('ab','abcdabce',0)",
    {
      "data": "`null`",
      "expression": "find('ab','abcdabce',0)",
      "expected": 0
    }
  ],
  [
    "find('ab','abcdabce',100)",
    {
      "data": "`null`",
      "expression": "find('ab','abcdabce',100)",
      "expected": null
    }
  ],
  [
    "find('z','abcdabce',0)",
    {
      "data": "`null`",
      "expression": "find('z','abcdabce',0)",
      "expected": null
    }
  ],
  [
    "find('abc','abcdabce',1)",
    {
      "data": "`null`",
      "expression": "find('abc','abcdabce',1)",
      "expected": 4
    }
  ],
  [
    "find('Oak',address.street)",
    {
      "data": "samples.\"purchase-order\"",
      "expression": "find('Oak',address.street)",
      "expected": 4
    }
  ],
  [
    "find('Oak', missing)",
    {
      "data": "samples.\"purchase-order\"",
      "expression": "find('Oak', missing)",
      "expected": null
    }
  ],
  [
    "find(missing, address.street)",
    {
      "data": "samples.\"purchase-order\"",
      "expression": "find(missing, address.street)",
      "expected": 0
    }
  ],
  [
    "find(missing, missing)",
    {
      "data": "samples.\"purchase-order\"",
      "expression": "find(missing, missing)",
      "expected": 0
    }
  ],
  [
    "left('abc')",
    {
      "data": "`null`",
      "expression": "left('abc')",
      "expected": "a"
    }
  ],
  [
    "left('abc', 1)",
    {
      "data": "`null`",
      "expression": "left('abc', 1)",
      "expected": "a"
    }
  ],
  [
    "left('abc', 2)",
    {
      "data": "`null`",
      "expression": "left('abc', 2)",
      "expected": "ab"
    }
  ],
  [
    "left('abc', 100)",
    {
      "data": "`null`",
      "expression": "left('abc', 100)",
      "expected": "abc"
    }
  ],
  [
    "left('abc', 0)",
    {
      "data": "`null`",
      "expression": "left('abc', 0)",
      "expected": ""
    }
  ],
  [
    "left('abc', -1)",
    {
      "data": "`null`",
      "expression": "left('abc', -1)",
      "expected": null
    }
  ],
  [
    "left(address.street)",
    {
      "data": "samples.\"purchase-order\"",
      "expression": "left(address.street)",
      "expected": "1"
    }
  ],
  [
    "left(missing)",
    {
      "data": "samples.\"purchase-order\"",
      "expression": "left(missing)",
      "expected": ""
    }
  ],
  [
    "right('abc')",
    {
      "data": "`null`",
      "expression": "right('abc')",
      "expected": "c"
    }
  ],
  [
    "right('abc', 1)",
    {
      "data": "`null`",
      "expression": "right('abc', 1)",
      "expected": "c"
    }
  ],
  [
    "right('abc', 2)",
    {
      "data": "`null`",
      "expression": "right('abc', 2)",
      "expected": "bc"
    }
  ],
  [
    "right('abc', 100)",
    {
      "data": "`null`",
      "expression": "right('abc', 100)",
      "expected": "abc"
    }
  ],
  [
    "right('abc', 0)",
    {
      "data": "`null`",
      "expression": "right('abc', 0)",
      "expected": ""
    }
  ],
  [
    "right('abc', -1)",
    {
      "data": "`null`",
      "expression": "right('abc', -1)",
      "expected": null
    }
  ],
  [
    "right(address.street)",
    {
      "data": "samples.\"purchase-order\"",
      "expression": "right(address.street)",
      "expected": "t"
    }
  ],
  [
    "right(missing)",
    {
      "data": "samples.\"purchase-order\"",
      "expression": "right(missing)",
      "expected": ""
    }
  ],
  [
    "mid('abc', 0, 0)",
    {
      "data": "`null`",
      "expression": "mid('abc', 0, 0)",
      "expected": ""
    }
  ],
  [
    "mid('abc', 1, 1)",
    {
      "data": "`null`",
      "expression": "mid('abc', 1, 1)",
      "expected": "b"
    }
  ],
  [
    "mid('abc', 1, 100)",
    {
      "data": "`null`",
      "expression": "mid('abc', 1, 100)",
      "expected": "bc"
    }
  ],
  [
    "mid('abc', -1, 100)",
    {
      "data": "`null`",
      "expression": "mid('abc', -1, 100)",
      "expected": null
    }
  ],
  [
    "mid('abc')",
    {
      "data": "`null`",
      "expression": "mid('abc')",
      "error": "syntax"
    }
  ],
  [
    "mid(address.street, 0, 1)",
    {
      "data": "samples.\"purchase-order\"",
      "expression": "mid(address.street, 0, 1)",
      "expected": "1"
    }
  ],
  [
    "mid(missing, 0, 1)",
    {
      "data": "samples.\"purchase-order\"",
      "expression": "mid(missing, 0, 1)",
      "expected": ""
    }
  ],
  [
    "left(split('abc', ''))",
    {
      "data": "`null`",
      "expression": "left(split('abc', ''))",
      "expected": ["a"]
    }
  ],
  [
    "left(split('abc', ''), 1)",
    {
      "data": "`null`",
      "expression": "left(split('abc', ''), 1)",
      "expected": ["a"]
    }
  ],
  [
    "left(split('abc', ''), 2)",
    {
      "data": "`null`",
      "expression": "left(split('abc', ''), 2)",
      "expected": ["a", "b"]
    }
  ],
  [
    "left(split('abc', ''), 100)",
    {
      "data": "`null`",
      "expression": "left(split('abc', ''), 100)",
      "expected": ["a","b","c"]
    }
  ],
  [
    "left(split('abc', ''), 0)",
    {
      "data": "`null`",
      "expression": "left(split('abc', ''), 0)",
      "expected": []
    }
  ],
  [
    "left(split('abc', ''), -1)",
    {
      "data": "`null`",
      "expression": "left(split('abc', ''), -1)",
      "expected": null
    }
  ],
  [
    "left(split(address.street, ''))",
    {
      "data": "samples.\"purchase-order\"",
      "expression": "left(split(address.street, ''))",
      "expected": ["1"]
    }
  ],
  [
    "right(split('abc', ''))",
    {
      "data": "`null`",
      "expression": "right(split('abc', ''))",
      "expected": ["c"]
    }
  ],
  [
    "right(split('abc', ''), 1)",
    {
      "data": "`null`",
      "expression": "right(split('abc', ''), 1)",
      "expected": ["c"]
    }
  ],
  [
    "right(split('abc', ''), 2)",
    {
      "data": "`null`",
      "expression": "right(split('abc', ''), 2)",
      "expected": ["b", "c"]
    }
  ],
  [
    "right(split('abc', ''), 100)",
    {
      "data": "`null`",
      "expression": "right(split('abc', ''), 100)",
      "expected": ["a","b","c"]
    }
  ],
  [
    "right(split('abc', ''), 0)",
    {
      "data": "`null`",
      "expression": "right(split('abc', ''), 0)",
      "expected": []
    }
  ],
  [
    "right(split('abc', ''), -1)",
    {
      "data": "`null`",
      "expression": "right(split('abc', ''), -1)",
      "expected": null
    }
  ],
  [
    "right(address.street)",
    {
      "data": "samples.\"purchase-order\"",
      "expression": "right(split(address.street, ''))",
      "expected": ["t"]
    }
  ],
  [
    "mid(split('abc', ''), 0, 0)",
    {
      "data": "`null`",
      "expression": "mid(split('abc', ''), 0, 0)",
      "expected": []
    }
  ],
  [
    "mid(split('abc', ''), 1, 1)",
    {
      "data": "`null`",
      "expression": "mid(split('abc', ''), 1, 1)",
      "expected": ["b"]
    }
  ],
  [
    "mid(split('abc', ''), 1, 100)",
    {
      "data": "`null`",
      "expression": "mid(split('abc', ''), 1, 100)",
      "expected": ["b", "c"]
    }
  ],
  [
    "mid(split('abc', ''), -1, 100)",
    {
      "data": "`null`",
      "expression": "mid(split('abc', ''), -1, 100)",
      "expected": null
    }
  ],
  [
    "mid(split('abc', ''))",
    {
      "data": "`null`",
      "expression": "mid(split('abc', ''))",
      "error": "syntax"
    }
  ],
  [
    "mid(split(address.street, ''), 0, 1)",
    {
      "data": "samples.\"purchase-order\"",
      "expression": "mid(split(address.street, ''), 0, 1)",
      "expected": ["1"]
    }
  ],
  [
    "proper('')",
    {
      "data": "`null`",
      "expression": "proper('')",
      "expected": ""
    }
  ],
  [
    "proper('two words')",
    {
      "data": "`null`",
      "expression": "proper('two words')",
      "expected": "Two Words"
    }
  ],
  [
    "proper('TWO WORDS')",
    {
      "data": "`null`",
      "expression": "proper('TWO WORDS')",
      "expected": "Two Words"
    }
  ],
  [
    "proper(address.country)",
    {
      "data": "samples.\"purchase-order\"",
      "expression": "proper(address.country)",
      "expected": "Usa"
    }
  ],
  [
    "proper(missing)",
    {
      "data": "samples.\"purchase-order\"",
      "expression": "proper(missing)",
      "expected": ""
    }
  ],
  [
    "rept('', 10)",
    {
      "data": "`null`",
      "expression": "rept('', 10)",
      "expected": ""
    }
  ],
  [
    "rept('a', 2)",
    {
      "data": "`null`",
      "expression": "rept('a', 2)",
      "expected": "aa"
    }
  ],
  [
    "rept('abc', 2)",
    {
      "data": "`null`",
      "expression": "rept('abc', 2)",
      "expected": "abcabc"
    }
  ],
  [
    "rept('a', 0)",
    {
      "data": "`null`",
      "expression": "rept('a', 0)",
      "expected": ""
    }
  ],
  [
    "rept('a', -1)",
    {
      "data": "`null`",
      "expression": "rept('a', -1)",
      "expected": null
    }
  ],
  [
    "rept(address.country, items[0].quantity)",
    {
      "data": "samples.\"purchase-order\"",
      "expression": "rept(address.country, items[0].quantity)",
      "expected": "USAUSA"
    }
  ],
  [
    "rept(address.country,missing)",
    {
      "data": "samples.\"purchase-order\"",
      "expression": "rept(address.country,missing)",
      "expected": ""
    }
  ],
  [
    "rept(missing,3)",
    {
      "data": "samples.\"purchase-order\"",
      "expression": "rept(missing,3)",
      "expected": ""
    }
  ],
  [
    "replace('abcdefg', 2, 2, 'yz')",
    {
      "data": "`null`",
      "expression": "replace('abcdefg', 2, 2, 'yz')",
      "expected": "abyzefg"
    }
  ],
  [
    "replace('abcdefg', 2, 0, 'yz')",
    {
      "data": "`null`",
      "expression": "replace('abcdefg', 2, 0, 'yz')",
      "expected": "abyzcdefg"
    }
  ],
  [
    "replace('abcdefg', 2, 100, 'yz')",
    {
      "data": "`null`",
      "expression": "replace('abcdefg', 2, 100, 'yz')",
      "expected": "abyz"
    }
  ],
  [
    "replace('abcdefg', -1, 100, 'yz')",
    {
      "data": "`null`",
      "expression": "replace('abcdefg', -1, 100, 'yz')",
      "expected": null
    }
  ],
  [
    "replace(address.street,0, 3, '321')",
    {
      "data": "samples.\"purchase-order\"",
      "expression": "replace(address.street,0, 3, '321')",
      "expected": "321 Oak Street"
    }
  ],
  [
    "replace(address.street,0, 3, missing)",
    {
      "data": "samples.\"purchase-order\"",
      "expression": "replace(address.street,0, 3, missing)",
      "expected": " Oak Street"
    }
  ],
  [
    "replace(missing,0, 1, address.country)",
    {
      "data": "samples.\"purchase-order\"",
      "expression": "replace(missing,0, 1, address.country)",
      "expected": "USA"
    }
  ],
  [
    "round(123.456, 0)",
    {
      "data": "`null`",
      "expression": "round(123.456, 0)",
      "expected": 123
    }
  ],
  [
    "round(123.456, 1)",
    {
      "data": "`null`",
      "expression": "round(123.456, 1)",
      "expected": 123.5
    }
  ],
  [
    "round(123.456, 2)",
    {
      "data": "`null`",
      "expression": "round(123.456, 2)",
      "expected": 123.46
    }
  ],
  [
    "round(123.456, 3)",
    {
      "data": "`null`",
      "expression": "round(123.456, 3)",
      "expected": 123.456
    }
  ],
  [
    "round(123.456, 4)",
    {
      "data": "`null`",
      "expression": "round(123.456, 4)",
      "expected": 123.456
    }
  ],
  [
    "round(123.56, -1)",
    {
      "data": "`null`",
      "expression": "round(123.56, -1)",
      "expected": 120
    }
  ],
  [
    "round(123.56, -2)",
    {
      "data": "`null`",
      "expression": "round(123.56, -2)",
      "expected": 100
    }
  ],
  [
    "round(123.56, -3)",
    {
      "data": "`null`",
      "expression": "round(123.56, -3)",
      "expected": 0
    }
  ],
  [
    "round(501.56, -3)",
    {
      "data": "`null`",
      "expression": "round(501.56, -3)",
      "expected": 1000
    }
  ],
  [
    "round(-123.456, 2)",
    {
      "data": "`null`",
      "expression": "round(-123.456, 2)",
      "expected": -123.46
    }
  ],
  [
    "round(-123.456, -1)",
    {
      "data": "`null`",
      "expression": "round(-123.456, -1)",
      "expected": -120
    }
  ],
  [
    "round(1.24349E2, 2)",
    {
      "data": "`null`",
      "expression": "round(1.24349E2, 2)",
      "error": "syntax",
      "was": 124.35
    }
  ],
  [
    "round(items[0].price, 1)",
    {
      "data": "samples.\"purchase-order\"",
      "expression": "round(items[0].price, 1)",
      "expected": 3.2
    }
  ],
  [
    "round(items[0].price, missing)",
    {
      "data": "samples.\"purchase-order\"",
      "expression": "round(items[0].price, missing)",
      "expected": 3
    }
  ],
  [
    "round(missing, 1)",
    {
      "data": "samples.\"purchase-order\"",
      "expression": "round(missing, 1)",
      "expected": 0
    }
  ],
  [
    "sqrt(4)",
    {
      "data": "`null`",
      "expression": "sqrt(4)",
      "expected": 2
    }
  ],
  [
    "sqrt(3)",
    {
      "data": "`null`",
      "expression": "sqrt(3)",
      "expected": 1.7320508075688772
    }
  ],
  [
    "sqrt(-3)",
    {
      "data": "`null`",
      "expression": "sqrt(-3)",
      "expected": null
    }
  ],
  [
    "sqrt(items[1].quantity)",
    {
      "data": "samples.\"purchase-order\"",
      "expression": "sqrt(items[1].quantity)",
      "expected": 1.7320508075688772
    }
  ],
  [
    "sqrt(missing)",
    {
      "data": "samples.\"purchase-order\"",
      "expression": "sqrt(missing)",
      "expected": 0
    }
  ],
  [
    "stdev(`[1,2,3]`)",
    {
      "data": "`null`",
      "expression": "stdev(`[1,2,3]`)",
      "expected": 1
    }
  ],
  [
    "stdev(`[1]`)",
    {
      "data": "`null`",
      "expression": "stdev(`[1]`)",
      "expected": null
    }
  ],
  [
    "stdev(`[]`)",
    {
      "data": "`null`",
      "expression": "stdev(`[]`)",
      "expected": null
    }
  ],
  [
    "stdev(items[*].quantity)",
    {
      "data": "samples.\"purchase-order\"",
      "expression": "stdev(items[*].quantity)",
      "expected": 0.70710678118654760
    }
  ],
  [
    "stdev(missing)",
    {
      "data": "samples.\"purchase-order\"",
      "expression": "stdev(missing)",
      "expected": null
    }
  ],
  [
    "stdevp(`[2,3]`)",
    {
      "data": "`null`",
      "expression": "stdevp(`[2,3]`)",
      "expected": 0.5
    }
  ],
  [
    "stdevp(`[2]`)",
    {
      "data": "`null`",
      "expression": "stdevp(`[2]`)",
      "expected": 0
    }
  ],
  [
    "stdevp(`[]`)",
    {
      "data": "`null`",
      "expression": "stdevp(`[]`)",
      "expected": null
    }
  ],
  [
    "stdevp(items[*].quantity)",
    {
      "data": "samples.\"purchase-order\"",
      "expression": "stdevp(items[*].quantity)",
      "expected": 0.5
    }
  ],
  [
    "stdevp(missing)",
    {
      "data": "samples.\"purchase-order\"",
      "expression": "stdevp(missing)",
      "expected": 0,
      "was": null
    }
  ],
  [
    "trim('  abc  def ghi   ')",
    {
      "data": "`null`",
      "expression": "trim('  abc  def ghi   ')",
      "expected": "abc def ghi"
    }
  ],
  [
    "trim(' \tabc  def ghi   ')",
    {
      "data": "`null`",
      "expression": "trim(' \tabc  def ghi   ')",
      "expected": "\tabc def ghi"
    }
  ],
  [
    "trim(address.street)",
    {
      "data": "samples.\"purchase-order\"",
      "expression": "trim(address.street)",
      "expected": "123 Oak Street"
    }
  ],
  [
    "trim(missing)",
    {
      "data": "samples.\"purchase-order\"",
      "expression": "trim(missing)",
      "expected": ""
    }
  ],
  [
    "trunc(123.456)",
    {
      "data": "`null`",
      "expression": "trunc(123.456)",
      "expected": 123
    }
  ],
  [
    "trunc(123.456, 1)",
    {
      "data": "`null`",
      "expression": "trunc(123.456, 1)",
      "expected": 123.4
    }
  ],
  [
    "trunc(123.456, 2)",
    {
      "data": "`null`",
      "expression": "trunc(123.456, 2)",
      "expected": 123.45
    }
  ],
  [
    "trunc(123.456, 3)",
    {
      "data": "`null`",
      "expression": "trunc(123.456, 3)",
      "expected": 123.456
    }
  ],
  [
    "trunc(123.456, 100)",
    {
      "data": "`null`",
      "expression": "trunc(123.456, 10)",
      "expected": 123.456
    }
  ],
  [
    "trunc(123.456, -1)",
    {
      "data": "`null`",
      "expression": "trunc(123.456, -1)",
      "expected": 120
    }
  ],
  [
    "trunc(123.456, -2)",
    {
      "data": "`null`",
      "expression": "trunc(123.456, -2)",
      "expected": 100
    }
  ],
  [
    "trunc(123.456, -3)",
    {
      "data": "`null`",
      "expression": "trunc(123.456, -3)",
      "expected": 0
    }
  ],
  [
    "trunc(123.456, -100)",
    {
      "data": "`null`",
      "expression": "trunc(123.456, -100)",
      "expected": 0
    }
  ],
  [
    "trunc(-123.456, 2)",
    {
      "data": "`null`",
      "expression": "trunc(-123.456, 2)",
      "expected": -123.45
    }
  ],
  [
    "trunc(-123.456, -1)",
    {
      "data": "`null`",
      "expression": "trunc(-123.456, -1)",
      "expected": -120
    }
  ],
  [
    "trunc(items[0].price, 1)",
    {
      "data": "samples.\"purchase-order\"",
      "expression": "trunc(items[0].price, 1)",
      "expected": 3.2
    }
  ],
  [
    "trunc(items[0].price, missing)",
    {
      "data": "samples.\"purchase-order\"",
      "expression": "trunc(items[0].price, missing)",
      "expected": 3
    }
  ],
  [
    "trunc(missing, 1)",
    {
      "data": "samples.\"purchase-order\"",
      "expression": "trunc(missing, 1)",
      "expected": 0
    }
  ],
  [
    "charCode(13055)",
    {
      "data": "`null`",
      "expression": "charCode(13055)",
      "expected": "㋿"
    }
  ],
  [
    "charCode(9)",
    {
      "data": "`null`",
      "expression": "charCode(9)",
      "expected": "\t"
    }
  ],
  [
    "charCode(9.123)",
    {
      "data": "`null`",
      "expression": "charCode(9.123)",
      "expected": null
    }
  ],
  [
    "charCode(missing)",
    {
      "data": "samples.\"purchase-order\"",
      "expression": "charCode(missing)",
      "expected": null
    }
  ],
  [
    "codePoint('\t')",
    {
      "data": "`null`",
      "expression": "codePoint('\t')",
      "expected": 9
    }
  ],
  [
    "codePoint('㋿')",
    {
      "data": "`null`",
      "expression": "codePoint('㋿')",
      "expected": 13055
    }
  ],
  [
    "codePoint('㋿abc')",
    {
      "data": "`null`",
      "expression": "codePoint('㋿abc')",
      "expected": 13055
    }
  ],
  [
    "codePoint('')",
    {
      "data": "`null`",
      "expression": "codePoint('')",
      "expected": null
    }
  ],
  [
    "codePoint(missing)",
    {
      "data": "samples.\"purchase-order\"",
      "expression": "codePoint(missing)",
      "expected": null
    }
  ],
  [
    "codePoint(address.street)",
    {
      "data": "samples.\"purchase-order\"",
      "expression": "codePoint(address.street)",
      "expected": 49
    }
  ],
  [
    "datetime(1970,1,1)",
    {
      "data": "`null`",
      "expression": "datetime(1970,1,1)",
      "expected": 0
    }
  ],
  [
    "datetime('1970',1,1)",
    {
      "data": "`null`",
      "expression": "datetime('1970',1,1)",
      "expected": 0
    }
  ],
  [
    "datetime(1969,12,31)",
    {
      "data": "`null`",
      "expression": "datetime(1969,12,31)",
      "expected": -1
    }
  ],
  [
    "datetime(2020,2,29)",
    {
      "data": "`null`",
      "expression": "datetime(2020,2,29)",
      "expected": 18321
    }
  ],
  [
    "datetime(2020,3,1)",
    {
      "data": "`null`",
      "expression": "datetime(2020,3,1)",
      "expected": 18322
    }
  ],
  [
    "datetime(datetime(epoch.year, epoch.month, epoch.date))",
    {
      "data": "samples.datetime",
      "expression": "datetime(epoch.year, epoch.month, epoch.date)",
      "expected": 0
    }
  ],
  [
    "datetime(1970,1,1) | day(@)",
    {
      "data": "`null`",
      "expression": "datetime(1970,1,1) | day(@)",
      "expected": 1
    }
  ],
  [
    "datetime(2022, 6, 20, 10, 9, 8, 0 'America/New_York') - datetime(2022, 6, 20, 10, 9, 8, 0 'America/Los_Angeles')",
    {
      "data": "`null`",
      "expression": "datetime(2022, 6, 20, 10, 9, 8, 0 'America/New_York') - datetime(2022, 6, 20, 10, 9, 8, 0 'America/Los_Angeles')",
      "expected": 0.125
    }
  ],
  [
    "datetime(1970,1,1,13,12,11,123) | {h: hour(@), m: minute(@), s: second(@), ms: mod(@ * 24 * 60 * 60 * 100, 1000)}",
    {
      "data": "`null`",
      "expression": "datetime(1970,1,1,13,12,11,0) | {h: hour(@), m: minute(@), s: second(@) ms: mod(@ * 24 * 60 * 60 * 100, 1000)}",
      "expected": {"h": 13, "m": 12, "s": 11, "ms": 100}
    }
  ],
  [
    "datetime(1970,1)",
    {
      "data": "`null`",
      "expression": "datetime(1970,1)",
      "error": "syntax"
    }
  ],
  [
    "day(0)",
    {
      "data": "`null`",
      "expression": "day(0)",
      "expected": 1
    }
  ],
  [
    "day(1.5)",
    {
      "data": "`null`",
      "expression": "day(1.5)",
      "expected": 2
    }
  ],
  [
    "day(epoch.value)",
    {
      "data": "samples.datetime",
      "expression": "day(epoch.value)",
      "expected": 1
    }
  ],
  [
    "datetime(1970,1,1) | month(@)",
    {
      "data": "`null`",
      "expression": "datetime(1970,1,1) | month(@)",
      "expected": 1
    }
  ],
  [
    "datetime(2020,2,29) | month(@)",
    {
      "data": "`null`",
      "expression": "datetime(2020,2,29) | month(@)",
      "expected": 2
    }
  ],
  [
    "datetime(2020,2,30) | month(@)",
    {
      "data": "`null`",
      "expression": "datetime(2020,2,30) | month(@)",
      "expected": 3
    }
  ],
  [
    "month(epoch.value)",
    {
      "data": "samples.datetime",
      "expression": "month(epoch.value)",
      "expected": 1
    }
  ],
  [
    "datetime(1970,1,1) | year(@)",
    {
      "data": "`null`",
      "expression": "datetime(1970,1,1) | year(@)",
      "expected": 1970
    }
  ],
  [
    "datetime(1969,1,1) | year(@)",
    {
      "data": "`null`",
      "expression": "datetime(1969,1,1) | year(@)",
      "expected": 1969
    }
  ],
  [
    "datetime(1969,1,1) | year(@)",
    {
      "data": "`null`",
      "expression": "datetime(1969,1,1) | year(@)",
      "expected": 1969
    }
  ],
  [
    "year(epoch.value)",
    {
      "data": "samples.datetime",
      "expression": "year(epoch.value)",
      "expected": 1970
    }
  ],
  [
    "time(0, 0, 0)",
    {
      "data": "`null`",
      "expression": "time(0, 0, 0)",
      "expected": 0
    }
  ],
  [
    "time(6, 0, 0)",
    {
      "data": "`null`",
      "expression": "time(6, 0, 0)",
      "expected": 0.25
    }
  ],
  [
    "time('6', '0', '0')",
    {
      "data": "`null`",
      "expression": "time('6', '0', '0')",
      "expected": 0.25
    }
  ],
  [
    "time(noon.hour, noon.minute, noon.second)",
    {
      "data": "samples.datetime",
      "expression": "time(noon.hour, noon.minute, noon.second)",
      "expected": 0.5
    }
  ],
  [
    "hour(0.25)",
    {
      "data": "`null`",
      "expression": "hour(0.25)",
      "expected": 6
    }
  ],
  [
    "hour(-0.1)",
    {
      "data": "`null`",
      "expression": "hour(-0.1)",
      "expected": null
    }
  ],
  [
    "hour(3.33333333333)",
    {
      "data": "`null`",
      "expression": "hour(3.3333333333333333)",
      "expected": 8
    }
  ],
  [
    "hour(4/3)",
    {
      "data": "`null`",
      "expression": "hour(4/3)",
      "expected": 8
    }
  ],
  [
    "minute(1/24/15)",
    {
      "data": "`null`",
      "expression": "minute(1/24/15)",
      "expected": 4
    }
  ],
  [
    "second(1/24/60/20)",
    {
      "data": "`null`",
      "expression": "second(1/24/60/20)",
      "expected": 3
    }
  ],
  [
    "hour(noon.value)", {
      "data": "samples.datetime",
      "expression": "hour(noon.value)",
      "expected": 12
    }
  ],
  [
    "minute(0.0375)",
    {
      "data": "`null`",
      "expression": "minute(0.0375)",
      "expected": 54
    }
  ],
  [
    "minute(-0.1)",
    {
      "data": "`null`",
      "expression": "minute(-0.1)",
      "expected": null
    }
  ],
  [
    "minute(3.0375)",
    {
      "data": "`null`",
      "expression": "minute(3.0375)",
      "expected": 54
    }
  ],
  [
    "minute(noon.value)",
    {
      "data": "samples.datetime",
      "expression": "minute(noon.value)",
      "expected": 0
    }
  ],
  [
    "second(0.000625)",
    {
      "data": "`null`",
      "expression": "second(0.000625)",
      "expected": 54
    }
  ],
  [
    "second(-0.1)",
    {
      "data": "`null`",
      "expression": "second(-0.1)",
      "expected": null
    }
  ],
  [
    "second(3.000625)",
    {
      "data": "`null`",
      "expression": "second(3.000625)",
      "expected": 54
    }
  ],
  [
    "second(noon.value)",
    {
      "data": "samples.datetime",
      "expression": "second(noon.value)",
      "expected": 0
    }
  ],
  [
    "weekday(datetime(1970, 1, 1))",
    {
      "data": "`null`",
      "expression": "weekday(datetime(1970, 1, 1))",
      "expected": 5
    }
  ],
  [
    "weekday(epoch.value)",
    {
      "data": "samples.datetime",
      "expression": "weekday(epoch.value)",
      "expected": 5
    }
  ],
  [
    "weekday(epoch.value + 2)",
    {
      "data": "samples.datetime",
      "expression": "weekday(epoch.value + 2)",
      "expected": 7
    }
  ],
  [
    "weekday((epoch.value - 5))",
    {
      "data": "samples.datetime",
      "expression": "weekday(epoch.value - 5)",
      "expected": 7
    }
  ],
  [
    "weekday(epoch.value + 3)",
    {
      "data": "samples.datetime",
      "expression": "weekday(epoch.value + 3)",
      "expected": 1
    }
  ],
  [
    "weekday(epoch.value + 3, 1)",
    {
      "data": "samples.datetime",
      "expression": "weekday(epoch.value + 3, 1)",
      "expected": 1
    }
  ],
  [
    "weekday(epoch.value + 3, 2)",
    {
      "data": "samples.datetime",
      "expression": "weekday(epoch.value + 3, 2)",
      "expected": 7
    }
  ],
  [
    "weekday(epoch.value + 4, 2)",
    {
      "data": "samples.datetime",
      "expression": "weekday(epoch.value + 4, 2)",
      "expected": 1
    }
  ],
  [
    "weekday(epoch.value + 3, 3)",
    {
      "data": "samples.datetime",
      "expression": "weekday(epoch.value + 3, 3)",
      "expected": 6
    }
  ],
  [
    "weekday(epoch.value, 4)",
    {
      "data": "samples.datetime",
      "expression": "weekday(epoch.value, 4)",
      "expected": null
    }
  ],
  [
    "weekday(epoch.value, -1)",
    {
      "data": "samples.datetime",
      "expression": "weekday(epoch.value, -1)",
      "expected": null
    }
  ],
  [
    "casefold-null",
    {
      "data": "samples.casefold",
      "expression": "casefold(notfound)",
      "expected": ""
    }
  ],
  [
    "casefold1",
    {
      "data": "samples.casefold.test1",
      "expression": "casefold(str1) == casefold(str2)",
      "expected": true,
      "language": "el-GR"
    }
  ],
  [
    "casefold2",
    {
      "data": "samples.casefold.test2",
      "expression": "casefold(str1) == casefold(str2)",
      "expected": true,
      "language": "de-DE"
    }
  ],
  [
    "casefold3",
    {
      "data": "samples.casefold.test3",
      "expression": "casefold(str1) == casefold(str2)",
      "expected": true,
      "language": "tr-TR"
    }
  ],
  [
    "casefold4",
    {
      "data": "samples.casefold.test4",
      "expression": "casefold(str1) == casefold(str2)",
      "expected": true,
      "language": "tr-TR"
    }
  ],
  [
    "ignore functions",
    {
      "data": "samples.\"purchase-order\"",
      "expression": "address.valueOf",
      "expected": null
    }
  ],
  [
    "index using expressions",
    {
      "data": "samples.\"purchase-order\"",
      "expression": "items[length(@)-1].desc",
      "expected": "pencils"
    }
  ],
  [
    "index objects using strings",
    {
      "data": "samples.\"purchase-order\"",
      "expression": "address['street']",
      "expected": "123 Oak Street"
    }
  ],
  [
    "index objects using literals",
    {
      "data": "samples.\"purchase-order\"",
      "expression": "address[`street`]",
      "expected": "123 Oak Street"
    }
  ],
  [
    "index objects using expressions",
    {
      "data": "samples.\"purchase-order\"",
      "expression": "address[lower(`STREET`)]",
      "expected": "123 Oak Street"
    }
  ],
  [
   "entries literal",
   {
     "data": "`null`",
     "expression": "entries(`{\"a\": 1, \"b\": 2}`)",
     "expected": [["a", 1], ["b", 2]]
   }
  ],
  [
    "entries array",
    {
      "data": "`{}`",
      "expression": "entries(['a', 1])",
      "expected": [["0","a"],["1",1]]
    }
  ],
  [
    "entries null",
    {
      "data": "`null`",
      "expression": "entries(`null`)",
      "error": "syntax"
    }
  ],
  [
    "entries string",
    {
      "data": "samples.\"purchase-order\"",
      "expression": "entries(address.country)",
      "expected": [["0", "U"], ["1", "S"], ["2", "A"]]
    }
  ],
  [
    "fromEntries list",
    {
      "data": "`{}`",
      "expression": "fromEntries([['a', 1], ['b', 2, 4], ['a', 3]])",
      "expected": {"a": 3, "b": 2}
    }
  ],
  [
    "entries",
    {
      "data": "samples.\"purchase-order\"",
      "expression": "entries(address)",
      "expected": [["street", "123 Oak Street"],["city", "San Jose"],["state", "California"],["country", "USA"]]
    }
  ],
  [
    "fromEntries",
    {
      "data": "samples.\"purchase-order\"",
      "expression": "fromEntries(entries(address))",
      "expected": {
        "street": "123 Oak Street",
        "city": "San Jose",
        "state": "California",
        "country": "USA"
      }
    }
  ],
  [
    "fromEntries list",
    {
      "data": "samples.\"purchase-order\"",
      "expression": "fromEntries(address.street)",
      "error": "syntax"
    }
  ],
  [
    "fromEntries wrong array",
    {
      "data": "samples.\"purchase-order\"",
      "expression": "fromEntries(items)",
      "error": "syntax"
    }
  ],
  [
    "split street",
    {
      "data": "samples.\"purchase-order\"",
      "expression": "split(address.street, ' ')",
      "expected": ["123", "Oak", "Street"]
    }
  ],
  [
    "split country",
    {
      "data": "samples.\"purchase-order\"",
      "expression": "split(address.country, '')",
      "expected": ["U", "S", "A"]
    }
  ],
  [
    "split country(2)",
    {
      "data": "samples.\"purchase-order\"",
      "expression": "split(address.country, `null`)",
      "expected": ["U", "S", "A"]
    }
  ],
  [
    "split null",
    {
      "data": "samples.\"purchase-order\"",
      "expression": "split(no, where)",
      "expected": []
    }
  ],
  [
    "split null",
    {
      "data": "samples.\"purchase-order\"",
      "expression": "split(address.street, ',')",
      "expected": ["123 Oak Street"]
    }
  ],
  [
    "bad divide 1",
    {
      "data": "{}",
      "expression": "null/0",
      "expected": null
    }
  ],
  [
    "bad divide 2",
    {
      "data": "{}",
      "expression": "4/0",
      "expected": null
    }
  ],
  [
    "context expression",
    {
      "data": "`null`",
      "expression": "12.222 | round(@ * 2, 2)",
      "expected": 24.44
    }
  ],
  [
    "expression ref",
    {
      "data": "[1,2,3,4]",
      "expression": "map(&(@ + 1), @)",
      "expected": [2,3,4,5]
    }
  ],
  [
    "expression ref2",
    {
      "data": "[1,2,3,4]",
      "expression": "map(&@ - 1, @)",
      "expected": [0,1,2,3]
    }
  ],
  [
    "array add",
    {
      "data": "samples.\"purchase-order\".items[*].quantity",
      "expression": "@ + 2",
      "expected": [4, 5]
    }
  ],
  [
    "mod1",
    {
      "data": "samples.\"purchase-order\".items[0].quantity",
      "expression": "mod(@, 2)",
      "expected": 0
    }
  ],
  [
    "mod2",
    {
      "data": "`{}`",
      "expression": "mod(7, 4)",
      "expected": 3
    }
  ],
  [
    "union1",
    {
      "data": "samples.\"purchase-order\".items[*]",
      "expression": "[].price ~ [].quantity ~ [].desc",
      "expected": [3.23, 1.34, 2, 3, "pens", "pencils"]
    }
  ],
  [
    "union2",
    {
      "data": "samples.\"purchase-order\".items[*]",
      "expression": "1 ~ [].quantity ~ '4'",
      "expected": [1, 2, 3, "4"]
    }
  ],
  [
    "union3",
    {
      "data": "`{}`",
      "expression": "[{a:1}, {b:2}, 3] ~ [[4,5],6]",
      "expected": [{"a":1}, {"b":2}, 3, [4,5], 6]
    }
  ],
  [
    "union bad",
    {
      "data": "samples.\"purchase-order\".items[*]",
      "expression": "[].quantity ~ {a: 4}",
      "error": "syntax"
    }
  ],
  [
    "valueOf conflict",
    {
      "data": "`{\"root\": {\"valueOf\": 42}}`",
      "expression": "type(root)",
      "expected": "object"
    }
  ],
  [
    "datedif 1d",
    {
      "data": "{d1: samples.datedif.\"2022-06-20\", d2: samples.datedif.\"2022-06-21\"}",
      "expression": "datedif(d1, d2, 'd')",
      "expected": 1
    }
  ],
  [
    "datedif null",
    {
      "data": "{d1: samples.datedif.\"2022-06-21\", d2: samples.datedif.\"2022-06-20\"}",
      "expression": "datedif(d1, d2, 'd')",
      "expected": null
    }
  ],
  [
    "datedif 30d",
    {
      "data": "{d1: samples.datedif.\"2022-06-21\", d2: samples.datedif.\"2022-07-21\"}",
      "expression": "datedif(d1, d2, 'd')",
      "expected": 30
    }
  ],
  [
    "datedif 364d",
    {
      "data": "{d1: samples.datedif.\"2022-06-21\", d2: samples.datedif.\"2023-06-20\"}",
      "expression": "datedif(d1, d2, 'd')",
      "expected": 364
    }
  ],
  [
    "datedif 2963d",
    {
      "data": "{d1: samples.datedif.\"2022-06-21\", d2: samples.datedif.\"2030-08-01\"}",
      "expression": "datedif(d1, d2, 'd')",
      "expected": 2963
    }
  ],
  [
    "(datetime(2022, 6, 20, 10, 9, 8, 0, 'America/New_York') - datetime(2022, 6, 20, 10, 9, 8, 0, 'Etc/GMT')) * 24",
    {
      "data": "`null`",
      "expression": "(datetime(2022, 6, 20, 10, 9, 8, 0, 'America/New_York') - datetime(2022, 6, 20, 10, 9, 8, 0, 'Etc/GMT')) * 24",
      "expected": -4
    }
  ],
  [
    "(datetime(2022, 11, 10, 10, 9, 8, 0, 'America/New_York') - datetime(2022, 11, 10, 10, 9, 8, 0, 'Etc/GMT')) * 24",
    {
      "data": "`null`",
      "expression": "(datetime(2022, 11, 10, 10, 9, 8, 0, 'America/New_York') - datetime(2022, 11, 10, 10, 9, 8, 0, 'Etc/GMT')) * 24",
      "expected": -5
    }
  ],
  [
    "datedif 0y",
    {
      "data": "{d1: samples.datedif.\"2022-06-20\", d2: samples.datedif.\"2022-06-21\"}",
      "expression": "datedif(d1, d2, 'y')",
      "expected": 0
    }
  ],
  [
    "datedif 0y",
    {
      "data": "{d1: samples.datedif.\"2022-06-21\", d2: samples.datedif.\"2022-07-21\"}",
      "expression": "datedif(d1, d2, 'y')",
      "expected": 0
    }
  ],
  [
    "datedif 0y",
    {
      "data": "{d1: samples.datedif.\"2022-06-21\", d2: samples.datedif.\"2023-06-20\"}",
      "expression": "datedif(d1, d2, 'y')",
      "expected": 0
    }
  ],
  [
    "datedif 7y",
    {
      "data": "{d1: samples.datedif.\"2023-06-21\", d2: samples.datedif.\"2030-08-01\"}",
      "expression": "datedif(d1, d2, 'y')",
      "expected": 7
    }
  ],
  [
    "datedif 12m",
    {
      "data": "{d1: samples.datedif.\"2022-06-20\", d2: samples.datedif.\"2022-06-21\"}",
      "expression": "datedif(d1, d2, 'm')",
      "expected": 0
    }
  ],
  [
    "datedif 1m",
    {
      "data": "{d1: samples.datedif.\"2022-06-21\", d2: samples.datedif.\"2022-07-21\"}",
      "expression": "datedif(d1, d2, 'm')",
      "expected": 1
    }
  ],
  [
    "datedif 11m",
    {
      "data": "{d1: samples.datedif.\"2022-06-21\", d2: samples.datedif.\"2023-06-20\"}",
      "expression": "datedif(d1, d2, 'm')",
      "expected": 11
    }
  ],
  [
    "datedif 85m",
    {
      "data": "{d1: samples.datedif.\"2023-06-21\", d2: samples.datedif.\"2030-08-01\"}",
      "expression": "datedif(d1, d2, 'm')",
      "expected": 85
    }
  ],
  [
    "datedif 0ym",
    {
      "data": "{d1: samples.datedif.\"2022-06-20\", d2: samples.datedif.\"2022-06-21\"}",
      "expression": "datedif(d1, d2, 'ym')",
      "expected": 0
    }
  ],
  [
    "datedif 1ym",
    {
      "data": "{d1: samples.datedif.\"2022-06-21\", d2: samples.datedif.\"2022-07-21\"}",
      "expression": "datedif(d1, d2, 'ym')",
      "expected": 1
    }
  ],
  [
    "datedif 11ym",
    {
      "data": "{d1: samples.datedif.\"2022-06-21\", d2: samples.datedif.\"2023-06-20\"}",
      "expression": "datedif(d1, d2, 'ym')",
      "expected": 11
    }
  ],
  [
    "datedif 1ym",
    {
      "data": "{d1: samples.datedif.\"2023-06-21\", d2: samples.datedif.\"2030-08-01\"}",
      "expression": "datedif(d1, d2, 'ym')",
      "expected": 1
    }
  ],
  [
    "datedif 1yd",
    {
      "data": "{d1: samples.datedif.\"2022-06-20\", d2: samples.datedif.\"2022-06-21\"}",
      "expression": "datedif(d1, d2, 'yd')",
      "expected": 1
    }
  ],
  [
    "datedif 30yd",
    {
      "data": "{d1: samples.datedif.\"2022-06-21\", d2: samples.datedif.\"2022-07-21\"}",
      "expression": "datedif(d1, d2, 'yd')",
      "expected": 30
    }
  ],
  [
    "datedif 364yd",
    {
      "data": "{d1: samples.datedif.\"2022-06-21\", d2: samples.datedif.\"2023-06-20\"}",
      "expression": "datedif(d1, d2, 'yd')",
      "expected": 364
    }
  ],
  [
    "datedif 41yd",
    {
      "data": "{d1: samples.datedif.\"2023-06-21\", d2: samples.datedif.\"2030-08-01\"}",
      "expression": "datedif(d1, d2, 'yd')",
      "expected": 41
    }
  ],
  [
    "eomonth 6-30",
    {
      "data": "{d1: samples.datedif.\"2022-06-21\"}",
      "expression": "eomonth(d1, 0) | year(@) & '-' & month(@) & '-' & day(@)",
      "expected": "2022-6-30"
    }
  ],
  [
    "eomonth 5-31",
    {
      "data": "{d1: samples.datedif.\"2022-07-21\"}",
      "expression": "eomonth(d1, -2) | year(@) & '-' & month(@) & '-' & day(@)",
      "expected": "2022-5-31"
    }
  ],
  [
    "eomonth 7-31",
    {
      "data": "{d1: samples.datedif.\"2023-06-20\"}",
      "expression": "eomonth(d1, 13) | year(@) & '-' & month(@) & '-' & day(@)",
      "expected": "2024-7-31"
    }
  ],
  [
    "eomonth 2-29",
    {
      "data": "{d1: samples.datedif.\"2030-08-01\"}",
      "expression": "eomonth(d1, 18) | year(@) & '-' & month(@) & '-' & day(@)",
      "expected": "2032-2-29"
    }
  ],
  [
    "zip 1",
    {
      "data": "{}",
      "expression": "zip([1,2,3], [4,5,6])",
      "expected": [[1,4] ,[2,5], [3,6]]
    }
  ],
  [
    "zip 2",
    {
      "data": "{}",
      "expression": "zip([1,2,3],[4,5],[7,8,9])",
      "expected": [[1,4,7], [2,5,8]]
    }
  ],
  [
    "zip 3",
    {
      "data": "{}",
      "expression": "zip([1,2,3])",
      "expected": [[1], [2], [3]]
    }
  ],
  [
    "zip 4",
    {
      "data": "{}",
      "expression": "zip([])",
      "expected": []
    }
  ],
  [
    "null1",
    {
      "data": "{}",
      "expression": "null() == `null`",
      "expected": true
    }
  ],
  [
    "null2",
    {
      "data": "{}",
      "expression": "null() == notfound",
      "expected": true
    }
  ],
  [
    "unique letters",
    {
      "data": "samples.\"purchase-order\"",
      "expression": "unique(values(address.state))",
      "expected": ["C","a","l","i","f","o","r","n"]
    }
  ],
  [
    "unique fields",
    {
      "data": "samples.\"purchase-order\"",
      "expression": "unique([address.country,address.country])",
      "expected": ["USA"]
    }
  ],
  [
    "unique fields",
    {
      "fieldsOnly": true,
      "data": "samples.\"purchase-order\"",
      "expression": "unique([address.country, address.country])|[0].$name",
      "expected": "country"
    }
  ],
  [
    "unique keys",
    {
      "data": "samples.\"purchase-order\"",
      "expression": "unique([keys(items[0]),keys(items[1])][])",
      "expected": [
        "desc",
        "quantity",
        "price",
        "subtotal"
      ]
    }
  ],
  [
    "encodeUrl",
    {
      "data": "`{\"url\": \"https://example.com/?foo=[a%]\"}`",
      "expression": "encodeUrl(url)",
      "expected": "https://example.com/?foo=%5Ba%25%5D"
    }
  ],
  [
    "encodeUrlComponent",
    {
      "data": "{}",
      "expression": "encodeUrlComponent(';,/?:@&=+$')",
      "expected": "%3B%2C%2F%3F%3A%40%26%3D%2B%24"
    }
  ],
  [
    "decodeUrl",
    {
      "data": "{}",
      "expression": "decodeUrl('https://example.com/?foo=%5Ba%25%5D')",
      "expected": "https://example.com/?foo=[a%]"
    }
  ],
  [
    "decodeUrlComponent",
    {
      "data": "{}",
      "expression": "decodeUrlComponent('%3B%2C%2F%3F%3A%40%26%3D%2B%24')",
      "expected": ";,/?:@&=+$"
    }
  ],
  [
    "deepScan(samples, 'desc')",
    {
      "data": "samples",
      "expression": "deepScan(\"purchase-order\", 'desc')",
      "expected": ["pens", "pencils"]
    }
  ],
  [
    "deepScan(samples, 1)",
    {
      "data": "samples",
      "expression": "deepScan(\"purchase-order\", 1)",
      "expected": [{
        "desc": "pencils",
        "quantity": 3,
        "price": 1.34,
        "subtotal": 4.02
      }]
    }
  ],
  [
    "deepScan(null(), 'desc')",
    {
      "data": "samples",
      "expression": "deepScan(null(), 'desc')",
      "expected": []
    }
  ],
  [
    "deepScan(address, 'foo')",
    {
      "data": "samples.\"purchase-order\"",
      "expression": "deepScan(address, 'foo')",
      "expected": []
    }
  ],
  [
    "deepScan([{a1: [address]}, {a2: [address]}], 'street'), 'street')",
    {
      "data": "samples.\"purchase-order\"",
      "expression": "deepScan([{a1: [address]}, {a2: [address]}], 'street')",
      "expected": ["123 Oak Street", "123 Oak Street"]
    }
  ],
  [
<<<<<<< HEAD
    "search1",
    {
      "data": "samples.\"purchase-order\"",
      "expression": "search('?Oak?', address.street)",
      "expected": [3, " Oak "]
    }
  ],
  [
    "search2",
    {
      "data": "`{}`",
      "expression": "search('.\\^$(+{]', 'pad.\\^$(+{]')",
      "expected": [3, ".\\^$(+{]"]
    }
  ],
  [
    "search3",
    {
      "data": "`{}`",
      "expression": "search('a?b', 'bcd')",
      "expected": []
    }
  ],
  [
    "search4",
    {
      "data": "`{}`",
      "expression": "search('*', 'bcd')",
      "expected": [0, ""]
    }
  ],
  [
    "search5",
    {
      "data": "`{}`",
      "expression": "search('*', '')",
      "expected": []
    }
  ],
  [
    "search6",
    {
      "data": "`{}`",
      "expression": "search('', 'bcd')",
      "expected": [0, ""]
    }
  ],
  [
    "search7",
    {
      "data": "`{}`",
      "expression": "search('', '')",
      "expected": []
    }
  ],
  [
    "search8",
    {
      "data": "`{}`",
      "expression": "search('a~~c', 'pada~c')",
      "expected": [3, "a~c"]
    }
  ],
  [
    "search9",
    {
      "data": "`{}`",
      "expression": "search('a~~~?c', 'pada~?c', 3)",
      "expected": [3, "a~?c"]
    }
  ],
  [
    "search10",
    {
      "data": "`{}`",
      "expression": "search('a~?~?c', 'pada??c', 2)",
      "expected": [3, "a??c"]
    }
  ],
  [
    "search11",
    {
      "data": "`{}`",
      "expression": "search('a~*~*c', 'pada**c')",
      "expected": [3, "a**c"]
    }
  ],
  [
    "search12",
    {
      "data": "`{}`",
      "expression": "search('a*c??c', 'padacabc')",
      "expected": [1, "adacabc"]
    }
  ],
  [
    "search13",
    {
      "data": "`{}`",
      "expression": "search('a*c*c', 'padacabc')",
      "expected": [1, "adacabc"]
    }
  ],
  [
    "search14",
    {
      "data": "`{}`",
      "expression": "search('a*c', 'padacabc', 2)",
      "expected": [3, "ac"]
    }
  ],
  [
    "search15",
    {
      "data": "`{}`",
      "expression": "search('a?c', 'padacabc')",
      "expected": [5, "abc"]
    }
  ],
  [
    "search16",
    {
      "data": "`{}`",
      "expression": "search(')]', 'pad[()]')",
      "expected": [5, ")]"]
    }
  ],
  [
    "search17",
    {
      "data": "`{}`",
      "expression": "search('.\\^$(+{]', 'pada.\\^$(+{]b')",
      "expected": [4, ".\\^$(+{]"]
    }
  ],
  [
    "search18",
    {
      "data": "`{}`",
      "expression": "search('', null)",
      "expected": []
    }
  ],
  [
    "search19",
    {
      "data": "`{}`",
      "expression": "search('', null)",
      "expected": []
=======
    "registered function",
    {
      "data": "`{\"array\": [\"a\", \"b\", \"c\", \"d\", \"a\", \"b\"]}`",
      "expression": "summarize(array)",
      "expected": {
        "a": 2,
        "b": 2,
        "c": 1,
        "d": 1
      }
    }
  ],
  [
    "registered function",
    {
      "data": "`{\"array\": [\"a\", \"b\", \"c\", \"d\", \"a\", \"b\"]}`",
      "expression": "merge(register('summarize', &42), summarize(array))",
      "expected": {
        "a": 2,
        "b": 2,
        "c": 1,
        "d": 1
      }
    }
  ],
  [
    "registered product function",
    {
      "data": "`{}`",
      "expression": "product([3, 4]) + product([4, 5])",
      "expected": 32
    }
  ],
  [
    "register 2 functions",
    {
      "data": "`{}`",
      "expression": "merge(register('p1', &42), register('p2', &43), {r: p1() + p2()})",
      "expected": {
        "r": 85
      }
    }
  ],
  [
    "global access",
    {
      "data": "samples.\"purchase-order\"",
      "expression": "items[$-42].quantity",
      "expected": 2
>>>>>>> 8f78e456
    }
  ]
]



<|MERGE_RESOLUTION|>--- conflicted
+++ resolved
@@ -2873,7 +2873,6 @@
     }
   ],
   [
-<<<<<<< HEAD
     "search1",
     {
       "data": "samples.\"purchase-order\"",
@@ -3023,7 +3022,9 @@
       "data": "`{}`",
       "expression": "search('', null)",
       "expected": []
-=======
+    }
+  ],
+  [
     "registered function",
     {
       "data": "`{\"array\": [\"a\", \"b\", \"c\", \"d\", \"a\", \"b\"]}`",
@@ -3073,7 +3074,6 @@
       "data": "samples.\"purchase-order\"",
       "expression": "items[$-42].quantity",
       "expected": 2
->>>>>>> 8f78e456
     }
   ]
 ]
