--- conflicted
+++ resolved
@@ -58,11 +58,7 @@
   const data = jsonFormula.search(tst.data, sampleData, {}, language);
   let result;
   try {
-<<<<<<< HEAD
-    result = jsonFormula.search(tst.expression, data, {}, language);
-=======
     result = jsonFormula(data, { $: 42 }, tst.expression, functions, stringToNumber, [], language);
->>>>>>> 1c6ce987
   } catch (e) {
     expect(tst.error).toBe('syntax');
     return;
@@ -84,15 +80,7 @@
     jsonResult = jsonFormula.search(
       tst.expression,
       root,
-<<<<<<< HEAD
       { $form: root, $: {} },
-=======
-      { $form: root, $: 42 },
-      tst.expression,
-      functions,
-      stringToNumber,
-      [],
->>>>>>> 1c6ce987
       language,
     );
   } catch (e) {
