--- conflicted
+++ resolved
@@ -27,23 +27,13 @@
   },
   "author": "jbrinkma",
   "license": "Apache-2.0",
-<<<<<<< HEAD
-  "dependencies": {
-    "FileList": "^0.10.2"
-  },
-=======
->>>>>>> cf1ae035
   "devDependencies": {
     "@babel/core": "^7.16.10",
     "@babel/node": "^7.16.8",
     "@babel/plugin-proposal-class-properties": "^7.16.7",
     "@babel/plugin-transform-modules-commonjs": "^7.16.8",
     "@babel/preset-env": "^7.16.11",
-<<<<<<< HEAD
-    "antlr4": "^4.9.2",
-=======
     "antlr4": "4.9.2",
->>>>>>> cf1ae035
     "babel-loader": "^8.2.3",
     "better-docs": "^2.7.2",
     "copy-webpack-plugin": "^10.2.1",
